--- conflicted
+++ resolved
@@ -2,11 +2,7 @@
 --
 -- see: https://github.com/sol/hpack
 --
-<<<<<<< HEAD
--- hash: e5655bb24457bd0f0f885b114f5a0fd70346e95bee32853da1f4188fb373c642
-=======
 -- hash: af7f13548d3cb0bf732ec5a67d22b30ad971992d241f110c004fc330978e7e96
->>>>>>> 0f74df0c
 
 name:           hasktorch-core
 version:        0.1.0.0
@@ -63,25 +59,7 @@
       Torch.Core.Tensor.Static.Long
   other-modules:
       Paths_hasktorch_core
-<<<<<<< HEAD
-  hs-source-dirs:
-      src
-      src/generic
-  ghc-options: -fno-cse -fno-full-laziness
-  build-depends:
-      base >=4.7 && <5
-    , deepseq >=1.3.0.0
-    , hasktorch-interface
-    , hasktorch-raw
-    , managed >=1.0.5
-    , microlens >=0.4.8.1
-    , safe-exceptions >=0.1.0.0
-    , singletons >=2.2
-    , text >=1.2.2.2
-    , typelits-witnesses >=0.2.3.0
-=======
   default-language: Haskell2010
->>>>>>> 0f74df0c
 
 test-suite spec
   type: exitcode-stdio-1.0
@@ -98,11 +76,7 @@
     , hasktorch-interface
     , hasktorch-raw
     , hspec
-<<<<<<< HEAD
-    , managed >=1.0.5
-=======
     , managed >=1.0.0 && <1.1
->>>>>>> 0f74df0c
     , microlens >=0.4.8.1
     , safe-exceptions >=0.1.0.0
     , singletons >=2.2
