--- conflicted
+++ resolved
@@ -4,37 +4,6 @@
 
 General approach is to use generated `Declarations.yaml` spec instead of header parsing for code generation.
 
-<<<<<<< HEAD
-## Getting dependencies
-
-`deps/` holds several external dependencies that are retrieved using the `deps/get-deps.sh` script.
-
-This should be run prior to building
-
-## XOR MLP Example
-
-The following steps should run the xor mlp example:
-
-```
-# Download libtorch-binary and other shared library dependencies
-pushd deps
-./get-deps.sh
-popd
-
-# Set shared library environment variables
-source setenv
-
-stack build examples
-
-stack exec xor_mlp
-```
-
-## Running code generation
-
-Corde generation is used to build low-level FFI functions.
-
-Note that the code is already generated in this repo under `ffi`, running this is only needed if changes are being made to the code generation process.
-=======
 ## Project Structure
 
 - `codegen/` - code generation, parses `Declarations.yaml` spec from pytorch and produces `ffi/` contents
@@ -63,7 +32,6 @@
 
 # Set shared library environment variables
 source setenv
->>>>>>> eaaa5753
 
 stack build examples
 
@@ -72,10 +40,8 @@
 
 ## Running code generation
 
-Corde generation is used to build low-level FFI functions.
+Code generation is used to build low-level FFI functions.
 
-<<<<<<< HEAD
-=======
 Note that the code is already generated in this repo under `ffi`, running this is only needed if changes are being made to the code generation process.
 
 To run:
@@ -91,7 +57,6 @@
 stack exec codegen-exe -- --help
 ```
 
->>>>>>> eaaa5753
 ## Contributions
 
 Contributions/PRs are welcome. 