{-# LANGUAGE TypeApplications #-}
{-# LANGUAGE MultiParamTypeClasses #-}

module Torch.Functional (
    module Torch.Functional,
    addmv, addr, allclose, argmin, baddbmm, bmm, acos, asin, atan, dot, einsum, lstsq, mv, slice
    , sumWithDimnames
) where

import          Prelude                 hiding ( all
                                                , any
                                                , sin
                                                , sinh
                                                , cos
                                                , cosh
                                                , tan
                                                , tanh
                                                , asin
                                                , asinh
                                                , acos
                                                , acosh
                                                , atan
                                                , atanh
                                                , max
                                                , min
                                                , exp
                                                , log
                                                , round
                                                , isNaN
                                                , floor
                                                , ceil
                                                )

import System.IO.Unsafe
import Foreign.ForeignPtr

import qualified Torch.Internal.Managed.Native as ATen
import qualified Torch.Internal.Managed.Type.Tensor as ATen
import qualified Torch.Internal.Managed.Type.Scalar as ATen
import qualified Torch.Internal.Managed.Type.Tuple as ATen
import qualified Torch.Internal.Const as ATen
import qualified Torch.Internal.Type as ATen
import qualified Torch.Internal.Managed.Cast
import qualified Torch.Functional.Internal as Internal
import Torch.Internal.Cast
import Torch.Internal.Class
import Data.Int

import Torch.Scalar
import Torch.Tensor
import Torch.DType
import Torch.Functional.Internal hiding (argmax, clamp, cosh, conv1d, linear, softmax)
import Torch.TensorFactories (onesLike, ones')

kOne :: ForeignPtr ATen.Scalar
kOne = unsafePerformIO $ ATen.newScalar_i 1

instance Num Tensor where
  (+) = add
  (-) = sub
  (*) = mul
  negate t = unsafePerformIO $ (cast1 ATen.neg_t) t
  abs t = unsafePerformIO $ (cast1 ATen.abs_t) t
  signum t = unsafePerformIO $ (cast1 ATen.sign_t) t
  fromInteger i = asTensor @Int $ fromInteger @Int i

instance Fractional Tensor where
  a / b = unsafePerformIO $ (cast2 ATen.div_tt) a b
  recip t = unsafePerformIO $ (cast1 ATen.reciprocal_t) t
  fromRational i = asTensor @Float $ fromRational @Float i

-- Return upper or lower triangular matrices
data Tri = Upper | Lower deriving (Eq, Show)

-- Reductions, used by BCE loss, see -
-- https://github.com/pytorch/pytorch/blob/3762cf9cc63e2032410d50f218c1406668177c23/aten/src/ATen/core/Reduction.h
data Reduction = ReduceNone | ReduceMean | ReduceSum deriving (Eq, Show)

data Dim = Dim Int

data KeepDim = KeepDim | RemoveDim deriving (Eq, Show)

instance Castable Reduction Int64 where
  cast ReduceNone f = f 0
  cast ReduceMean f = f 1
  cast ReduceSum f = f 2
  uncast 0 f = f ReduceNone
  uncast 1 f = f ReduceMean
  uncast _ f = f ReduceSum

isUpper Upper = True
isUpper Lower = False

-- | Returns the mean value of all elements in the input tensor.
mean 
    :: Tensor -- ^ input
    -> Tensor -- ^ output
mean t = unsafePerformIO $ (cast1 ATen.mean_t) t


-- | Returns the standard deviation of all elements in the input tensor.
std 
    :: Tensor -- ^ input
    -> Tensor -- ^ output
std t = unsafePerformIO $ (cast1 ATen.std_t) t

-- | Returns the variance of all elements in the input tensor.
var 
    :: Tensor -- ^ input
    -> Tensor -- ^ output
var t = unsafePerformIO $ (cast1 ATen.var_t) t

-- | Returns the sum of all elements in the input tensor.
sumAll 
    :: Tensor -- ^ input
    -> Tensor -- ^ output
sumAll t = unsafePerformIO $ (cast1 ATen.sum_t) t

-- | Computes the element-wise absolute value of the given input tensor.
abs 
    :: Tensor -- ^ input
    -> Tensor -- ^ output
abs t = unsafePerformIO $ (cast1 ATen.abs_t) t

-- | Computes the fractional portion of each element in input.
-- out_i = input_i - (floor . abs) input_i * (sign input_i)
frac 
 :: Tensor -- ^ input
 -> Tensor -- ^ output
frac _self = unsafePerformIO $ (cast1 ATen.frac_t) _self

keepdim KeepDim = True
keepdim RemoveDim = False

-- | Returns the indices of the maximum value of all elements in the input tensor.
argmax 
 :: Dim -- ^ the dimension to reduce
 -> KeepDim -- ^ whether the output tensor has dim retained or not
 -> Tensor -- ^ input
 -> Tensor -- ^ output
argmax (Dim d) k t = unsafePerformIO $ (cast3 ATen.argmax_tlb) t d (keepdim k)

-- | Each element of the tensor other added to each element of the tensor input. The resulting tensor is returned.
add 
    :: Tensor -- ^ input
    -> Tensor -- ^ other
    -> Tensor -- ^ output
add a b = unsafePerformIO $ (cast3 ATen.add_tts) a b kOne

-- | Multiplies each element of the tensor other to each element of the input tensor and returns a new resulting tensor.
mul
    :: Tensor -- ^ input
    -> Tensor -- ^ other
    -> Tensor -- ^ output
mul a b = unsafePerformIO $ (cast2 ATen.mul_tt) a b

-- | Element wise subtraction of other tensor from input tensor and returns a new resulting tensor
sub 
    :: Tensor -- ^ input
    -> Tensor -- ^ other
    -> Tensor -- ^ output
sub a b = unsafePerformIO $ (cast3 ATen.sub_tts) a b kOne

-- | ceil
ceil 
    :: Tensor -- ^ input
    -> Tensor -- ^ output
ceil t = unsafePerformIO $ (cast1 ATen.ceil_t) t

-- | floor
floor 
    :: Tensor -- ^ input
    -> Tensor -- ^ output
floor t = unsafePerformIO $ (cast1 ATen.floor_t) t

-- | min
min 
    :: Tensor -- ^ input
    -> Tensor -- ^ output
min t = unsafePerformIO $ (cast1 ATen.min_t) t

-- | max
max 
    :: Tensor -- ^ input
    -> Tensor -- ^ output
max t = unsafePerformIO $ (cast1 ATen.max_t) t

-- | median
median 
    :: Tensor -- ^ input
    -> Tensor -- ^ output
median t = unsafePerformIO $ (cast1 ATen.median_t) t

-- | Adds each element of the input input with the scalar and returns a new resulting tensor.
addScalar 
 :: Scalar a 
 => a -- ^ summand
 -> Tensor -- ^ input
 -> Tensor -- ^ output
addScalar a t = unsafePerformIO $ (cast2 ATen.add_ts) t a

-- | Subtracts each element of the input input with the scalar and returns a new resulting tensor.
subScalar 
 :: Scalar a 
 => a -- ^ subtrahend
 -> Tensor -- ^ input
 -> Tensor -- ^ output
subScalar a t = unsafePerformIO $ (cast2 ATen.sub_ts) t a

-- | Multiplies each element of the input input with the scalar and returns a new resulting tensor.
mulScalar 
 :: Scalar a 
 => a -- ^ multiplier
 -> Tensor -- ^ input
 -> Tensor -- ^ output
mulScalar a t = unsafePerformIO $ (cast2 ATen.mul_ts) t a

-- | Divides each element of the input input with the scalar and returns a new resulting tensor.
divScalar 
 :: Scalar a 
 => a -- ^ divisor
 -> Tensor -- ^ input
 -> Tensor -- ^ output
divScalar a t = unsafePerformIO $ (cast2 ATen.div_ts) t a

-- |  Matrix product of two tensors.
--
-- The behavior depends on the dimensionality of the tensors as follows:
-- 
-- If both tensors are 1-dimensional, the dot product (scalar) is returned.
-- If both arguments are 2-dimensional, the matrix-matrix product is returned.
-- If the first argument is 1-dimensional and the second argument is 2-dimensional, a 1 is prepended to its dimension for the purpose of the matrix multiply. After the matrix multiply, the prepended dimension is removed.
-- If the first argument is 2-dimensional and the second argument is 1-dimensional, the matrix-vector product is returned.
-- If both arguments are at least 1-dimensional and at least one argument is N-dimensional (where N > 2), then a batched matrix multiply is returned. If the first argument is 1-dimensional, a 1 is prepended to its dimension for the purpose of the batched matrix multiply and removed after. If the second argument is 1-dimensional, a 1 is appended to its dimension for the purpose of the batched matrix multiple and removed after. The non-matrix (i.e. batch) dimensions are broadcasted (and thus must be broadcastable). For example, if input is a (j \times 1 \times n \times m)(j×1×n×m) tensor and other is a (k \times m \times p)(k×m×p) tensor, out will be an (j \times k \times n \times p)(j×k×n×p) tensor.
matmul 
 :: Tensor -- ^ first tensor for matrix multiplication 
 -> Tensor -- ^ second tensor for matrix multiplication
 -> Tensor -- ^ output
matmul a b = unsafePerformIO $ (cast2 ATen.matmul_tt) a b

-- | Computes the error function of each element
erf 
    :: Tensor -- ^ input
    -> Tensor -- ^ output
erf t = unsafePerformIO $ (cast1 ATen.erf_t) t

-- | Returns a new tensor with the exponential of the elements of the input tensor input.
exp 
    :: Tensor -- ^ input
    -> Tensor -- ^ output
exp t = unsafePerformIO $ (cast1 ATen.exp_t) t

-- | Returns a new tensor with the natural logarithm of (1 + input).
log1p 
    :: Tensor -> Tensor
log1p t = unsafePerformIO $ (cast1 ATen.log1p_t) t

-- | Returns a new tensor with the logarithm to the base 2 of the elements of input.
log2 
    :: Tensor -- ^ input
    -> Tensor -- ^ output
log2 t = unsafePerformIO $ (cast1 ATen.log2_t) t

-- | Returns a new tensor with the logarithm to the base 10 of the elements of input.
log10 
    :: Tensor -- ^ input
    -> Tensor -- ^ output
log10 t = unsafePerformIO $ (cast1 ATen.log10_t) t

-- | Takes the power of each element in input with exponent and returns a tensor with the result.
pow 
 :: Scalar a 
 => a -- ^ exponent
 -> Tensor -- ^ input
 -> Tensor -- ^ output
pow s t = unsafePerformIO $ (cast2 ATen.pow_ts) t s

-- | Takes the power of each element in input with exponent and returns a tensor with the result.
-- Exponent is a tensor with the same number of elements as input.
powt
    :: Tensor -- ^ input
    -> Tensor -- ^ exponent
    -> Tensor -- ^ output
powt t t' = unsafePerformIO $ (cast2 ATen.pow_tt) t t'

-- | Applies the rectified linear unit function element-wise.
relu 
    :: Tensor -- ^ input
    -> Tensor -- ^ output
relu t = unsafePerformIO $ (cast1 ATen.relu_t) t

-- | Applies Exponential linear unit function element-wise, with alpha input, \(\text{ELU}(x) = \max(0,x) + \min(0, \alpha * (\exp(x) - 1))\)
elu
    :: Scalar s 
    => s -- ^ alpha value for ELU formulation
    -> Tensor -- ^ input
    -> Tensor -- ^ output
elu a t = unsafePerformIO $ (cast2 ATen.elu_ts) t a

-- | Applies exponential linear unit function element wise with default alpha value = 1
elu'
    :: Tensor -- ^ input
    -> Tensor -- ^ output
elu' t = unsafePerformIO $ (cast1 ATen.elu_t) t

-- | Applies element-wise, \(\text{SELU}(x) = scale * (\max(0,x) + \min(0, \alpha * (\exp(x) - 1))\) , with α=1.6732632423543772848170429916717 and scale=1.0507009873554804934193349852946.
selu 
    :: Tensor -- ^ input
    -> Tensor -- ^ output
selu t = unsafePerformIO $ (cast1 ATen.selu_t) t

-- | Applies element-wise, \(\text{CELU}(x) = \max(0,x) + \min(0, \alpha * (\exp(x/\alpha) - 1))\).
celu 
   :: Float -- ^ alpha
   -> Tensor -- ^ input
   -> Tensor -- ^ output
celu _alpha _self = unsafePerformIO $ (cast2 ATen.celu_ts) _self _alpha

-- | Applies the element-wise function sigmoid.
sigmoid 
    :: Tensor -- ^ input
    -> Tensor -- ^ output
sigmoid t = unsafePerformIO $ (cast1 ATen.sigmoid_t) t

-- | Applies a softmax function. 
-- It is applied to all slices along dim, and will re-scale them so that the elements lie in the range [0, 1] and sum to 1.
softmax 
    :: Int -- ^ dimension
    -> Tensor -- ^ input
    -> Tensor -- ^ output
softmax dim input = unsafePerformIO $ (cast3 ATen.softmax_tls) 
    input dim (dtype input)

-- | Applies a softmax followed by a logarithm.
-- While mathematically equivalent to log(softmax(x)), doing these two operations separately is slower, and numerically unstable. This function uses an alternative formulation to compute the output and gradient correctly.
logSoftmax 
    :: Int -- ^ dimension
    -> Tensor -- ^ input
    -> Tensor -- ^ output
logSoftmax dim input = unsafePerformIO $ (cast3 ATen.log_softmax_tls) 
    input dim (dtype input)

-- | Thresholds each element of the input Tensor.
threshold 
    :: Float -- ^ threshold
    -> Float -- ^ value
    -> Tensor -- ^ input
    -> Tensor -- ^ output
threshold threshold value self = 
    unsafePerformIO $ (cast3 ATen.threshold_tss) self threshold value

-- | Returns a new tensor with the sine of the elements of input.
sin 
    :: Tensor -- ^ input
    -> Tensor -- ^ output
sin t = unsafePerformIO $ (cast1 ATen.sin_t) t


-- | Returns a new tensor with the cos of the elements of input.
cos 
    :: Tensor -- ^ input
    -> Tensor -- ^ output
cos t = unsafePerformIO $ (cast1 ATen.cos_t) t

-- | Returns a new tensor with the tangent of the elements of input.
tan 
    :: Tensor -- ^ input
    -> Tensor -- ^ output
tan t = unsafePerformIO $ (cast1 ATen.tan_t) t

-- | Returns a new tensor with the hyperbolic sine of the elements of input.
sinh 
    :: Tensor -- ^ input
    -> Tensor -- ^ output
sinh t = unsafePerformIO $ (cast1 ATen.sinh_t) t

-- | Returns a new tensor with the hyperbolic cosine of the elements of input.
cosh 
    :: Tensor -- ^ input
    -> Tensor -- ^ output
cosh t = unsafePerformIO $ (cast1 ATen.cosh_t) t

-- | Returns a new tensor with the hyperbolic tangent of the elements of input.
tanh 
    :: Tensor -- ^ input
    -> Tensor -- ^ output
tanh t = unsafePerformIO $ (cast1 ATen.tanh_t) t

-- | Returns a new tensor with the square-root of the elements of input.
sqrt 
    :: Tensor -- ^ input
    -> Tensor -- ^ output
sqrt t = unsafePerformIO $ (cast1 ATen.sqrt_t) t

-- | Computes input > other element-wise.
-- The second argument can be a number or a tensor whose shape is broadcastable with the first argument.
gt
    :: Tensor -- ^ input
    -> Tensor -- ^ output
    -> Tensor -- ^ other
gt a b = unsafePerformIO $ (cast2 ATen.gt_tt) a b

(>.) = gt

-- | Computes input < other element-wise.
-- The second argument can be a number or a tensor whose shape is broadcastable with the first argument.
lt 
    :: Tensor -- ^ input
    -> Tensor -- ^ other
    -> Tensor -- ^ output
lt a b = unsafePerformIO $ (cast2 ATen.lt_tt) a b

(<.) = lt

-- | Computes input >= other element-wise.
-- The second argument can be a number or a tensor whose shape is broadcastable with the first argument.
ge 
    :: Tensor -- ^ input
    -> Tensor -- ^ other
    -> Tensor -- ^ output
ge a b = unsafePerformIO $ (cast2 ATen.ge_tt) a b

(>=.) = ge

-- | Computes input <= other element-wise.
-- The second argument can be a number or a tensor whose shape is broadcastable with the first argument.
le 
    :: Tensor -- ^ input
    -> Tensor -- ^ other
    -> Tensor -- ^ output
le a b = unsafePerformIO $ (cast2 ATen.le_tt) a b

(<=.) = le

-- | Computes input == other element-wise.
-- The second argument can be a number or a tensor whose shape is broadcastable with the first argument.
eq 
    :: Tensor -- ^ input
    -> Tensor -- ^ other
    -> Tensor -- ^ output
eq a b = unsafePerformIO $ (cast2 ATen.eq_tt) a b

(==.) = eq

-- | Computes input /= other element-wise.
-- The second argument can be a number or a tensor whose shape is broadcastable with the first argument.
ne 
    :: Tensor -- ^ input
    -> Tensor -- ^ other
    -> Tensor -- ^ output
ne a b = unsafePerformIO $ (cast2 ATen.ne_tt) a b

(/=.) = ne

-- | Casting to given 'Dtype', where 'Dtype' is an object that represents the data type of a tensor in hasktorch.
toDType 
 :: DType -- ^ data type to cast to 
 -> Tensor -- ^ input
 -> Tensor -- ^ output
toDType dtype t = unsafePerformIO $ (cast4 ATen.tensor_to_sbb) t dtype False False

-- | squeezeAll
squeezeAll 
    :: Tensor -- ^ input
    -> Tensor -- ^ output
squeezeAll t = unsafePerformIO $ (cast1 ATen.squeeze_t) t

-- | Function that measures the Binary Cross Entropy between the target and the output.
binaryCrossEntropyLoss 
 :: Reduction -- ^ Specifies the reduction to apply to the output
 -> Tensor -- ^ target
 -> Tensor -- ^ weight
 -> Tensor -- ^ input
 -> Tensor -- ^ output
binaryCrossEntropyLoss reduction target weight t = unsafePerformIO $ (cast4 ATen.binary_cross_entropy_tttl) t target weight reduction

-- | Binary Cross Entropy with weights defaulted to 1.0 & reduction defaulted to ReduceMean
binaryCrossEntropyLoss' 
 :: Tensor -- ^ target
 -> Tensor -- ^ input
 -> Tensor -- ^ output
binaryCrossEntropyLoss' target t = unsafePerformIO $ (cast4 ATen.binary_cross_entropy_tttl) t target (onesLike target) ReduceMean

-- | Creates a criterion that measures the mean squared error (squared L2 norm) between each element in the @input@ and @target@.
mseLoss 
 :: Tensor -- ^ target
 -> Tensor -- ^ input
 -> Tensor -- ^ output
mseLoss output input = unsafePerformIO $ (cast3 ATen.mse_loss_ttl) input output ATen.kMean

-- | The negative log likelihood loss.
nllLoss' 
 :: Tensor -- ^ target tensor
 -> Tensor -- ^ input
 -> Tensor -- ^ output
nllLoss' target t = unsafePerformIO $ (cast5 ATen.nll_loss_tttll) t target weight ReduceMean (-100 :: Int)
    where
        nClass = (shape t) !! 1 -- TODO nicer runtime error if input dimensions don't conform
        weight = ones' [nClass]

-- | Applies a 1D adaptive max pooling over an input signal composed of several input planes.
adaptiveMaxPool1d 
    :: Int -- ^ output size
    -> Tensor -- ^ input
    -> (Tensor,Tensor) -- ^ output
adaptiveMaxPool1d outputSize self =
    unsafePerformIO $ (cast2 ATen.adaptive_max_pool1d_tl)
        self outputSize

-- | Applies a 2D adaptive max pooling over an input signal composed of several input planes.
adaptiveMaxPool2d 
    :: (Int,Int) -- ^ output size
    -> Tensor -- ^ input
    -> (Tensor,Tensor) -- ^ output 
adaptiveMaxPool2d _output_size _self =
    unsafePerformIO $ (cast2 ATen.adaptive_max_pool2d_tl)
        _self _output_size

-- | maxPool1dWithIndices
maxPool1dWithIndices 
    :: Int -- ^ kernel size
    -> Int -- ^ stride
    -> Int -- ^ padding
    -> Int -- ^ dilation
    -> Bool -- ^ ceil mode
    -> Tensor -- ^ input
    -> (Tensor,Tensor) -- ^ output, indices
maxPool1dWithIndices kernelSize stride padding dilation ceilMode self =
    unsafePerformIO $ (cast6 ATen.max_pool1d_with_indices_tllllb)
        self kernelSize stride padding dilation ceilMode

-- | Applies a 1D max pooling over an input signal composed of several input planes.
maxPool1d 
    :: Int -- ^ kernel size
    -> Int -- ^ stride
    -> Int -- ^ padding
    -> Int -- ^ dilation
    -> Bool -- ^ ceil mode
    -> Tensor -- ^ input
    -> Tensor -- ^ output
maxPool1d kernelSize stride padding dilation ceilMode self =
    unsafePerformIO $ (cast6 ATen.max_pool1d_tllllb)
        self kernelSize stride padding dilation ceilMode

-- | Applies a 2D max pooling over an input signal composed of several input planes.
maxPool2d 
    :: (Int,Int) -- ^ kernel size
    -> (Int,Int) -- ^ stride
    -> (Int,Int) -- ^ padding
    -> (Int,Int) -- ^ dilation
    -> Bool -- ^ ceil mode
    -> Tensor -- ^ input
    -> Tensor -- ^ output
maxPool2d (kernelSize0, kernelSize1) (stride0, stride1) (padding0, padding1) (dilation0, dilation1) ceilMode self =
    unsafePerformIO $ (cast6 ATen.max_pool2d_tllllb)
        self 
        ([kernelSize0, kernelSize1] :: [Int]) 
        ([stride0, stride1]         :: [Int]) 
        ([padding0, padding1]       :: [Int]) 
        ([dilation0, dilation1]     :: [Int]) 
        ceilMode
 
-- | Applies a 3D max pooling over an input signal composed of several input planes.
maxPool3d 
    :: (Int,Int,Int) -- ^ kernel size
    -> (Int,Int,Int) -- ^ stride
    -> (Int,Int,Int) -- ^ padding
    -> (Int,Int,Int) -- ^ dilation
    -> Bool -- ^ ceil mode
    -> Tensor -- ^ input
    -> Tensor -- ^ output
maxPool3d kernelSize stride padding dilation ceilMode self =
    unsafePerformIO $ (cast6 ATen.max_pool3d_tllllb)
        self kernelSize stride padding dilation ceilMode

-- | Takes the inverse of the square matrix input. @input@ can be batches of 2D square tensors, in which case this function would return a tensor composed of individual inverses.
inverse 
    :: Tensor -- ^ input
    -> Tensor -- ^ output
inverse t = unsafePerformIO $ (cast1 ATen.inverse_t) t

-- | This function returns eigenvalues and eigenvectors of a real symmetric matrix input or a batch of real symmetric matrices, represented by a namedtuple (eigenvalues, eigenvectors).
symeig 
 :: Bool -- ^ bool which controls whether eigenvectors have to be computed
 -> Tri -- ^ controls whether to consider upper-triangular or lower-triangular region
 -> Tensor -- ^ input tensor  
 -> (Tensor, Tensor) -- ^ output tensors
symeig eigenvectors upper t = unsafePerformIO $ (cast3 ATen.symeig_tbb) t eigenvectors boolUpper
  where boolUpper = isUpper upper

-- | Computes the eigenvalues and eigenvectors of a real square matrix
eig 
 :: Bool -- ^ bool to compute both eigenvalues and eigenvectors; otherwise, only eigenvalues will be computed
 -> Tensor -- ^ input (square matrix) for which the eigen values and eigen vectors are to be computed
 -> (Tensor, Tensor) -- ^ output tensors
eig eigenvectors t = unsafePerformIO $ (cast2 ATen.eig_tb) t eigenvectors

-- | This function returns a namedtuple (U, S, V) which is the singular value decomposition of a input real matrix or batches of real matrices input such that input = U * diag(S) * V^T
svd 
 :: Bool -- ^ controls the shape of returned U and V
 -> Bool -- ^ option whether to compute U and V or not
 -> Tensor -- ^ input 
 -> (Tensor, Tensor, Tensor) -- ^ output tuple of tensors
svd some compute_uv t = unsafePerformIO $ (cast3 ATen.svd_tbb) t some compute_uv

-- | Computes the Cholesky decomposition of a symmetric positive-definite matrix AA or for batches of symmetric positive-definite matrices.
cholesky 
 :: Tri -- ^ flag that indicates whether to return a upper or lower triangular matrix.
 -> Tensor -- ^ input
 -> Tensor -- ^ output
cholesky upper t = unsafePerformIO $ (cast2 ATen.cholesky_tb) t boolUpper
  where boolUpper = isUpper upper


-- | Solves a linear system of equations with a positive semidefinite matrix to be inverted given its Cholesky factor matrix uu .
choleskySolve 
 :: Tri -- ^ bool whether to consider the Cholesky factor as a lower or upper triangular matrix
 -> Tensor -- ^ input matrix b 
 -> Tensor -- ^ input matrix u
 -> Tensor -- ^ output
choleskySolve upper t1 t2 = unsafePerformIO $ (cast3 ATen.cholesky_solve_ttb) t1 t2 boolUpper
  where boolUpper = isUpper upper


-- | During training, randomly zeroes some of the elements of the input tensor with probability p using samples from a Bernoulli distribution.
dropout
  :: Double -- ^ dropout probability
  -> Bool -- ^ whether or not to activate dropout
  -> Tensor -- ^ input
  -> IO Tensor -- ^ output
dropout p train input = cast3 ATen.dropout_tdb input p train

featureDropout
  :: Double -- ^ dropout probability
  -> Bool -- ^ whether or not to activate dropout
  -> Tensor -- ^ input
  -> IO Tensor -- ^ output
featureDropout p train input =
  cast3 ATen.feature_dropout_tdb input p train

-- | Applies alpha dropout to the input.
alphaDropout
  :: Double -- ^ dropout probability
  -> Bool -- ^ whether or not to activate dropout
  -> Tensor -- ^ input
  -> IO Tensor -- ^ output
alphaDropout p train input =
  cast3 ATen.alpha_dropout_tdb input p train

featureAlphaDropout
  :: Double -- ^ dropout probability
  -> Bool -- ^ whether or not to activate dropout
  -> Tensor -- ^ input
  -> IO Tensor -- ^ output
featureAlphaDropout p train input =
  cast3 ATen.feature_alpha_dropout_tdb input p train

-- | Applies a 1D average pooling over an input signal composed of several input planes.
avgPool1d
  :: Int -- ^ kernel size
  -> Int -- ^ stride
  -> Int -- ^ padding
  -> Bool -- ^ ceil mode
  -> Bool -- ^ count include pad
  -> Tensor -- ^ input
  -> Tensor -- ^ output
avgPool1d kernelSize stride padding ceilMode countIncludePad input =
    unsafePerformIO $ cast6 ATen.avg_pool1d_tlllbb
        input
        kernelSize
        stride
        padding
        ceilMode
        countIncludePad

avgPool1d'
  :: Int -- ^ kernel size
  -> Int -- ^ stride
  -> Int -- ^ padding
  -> Tensor -- ^ input
  -> Tensor -- ^ output
avgPool1d' kernelSize stride padding input =
    avgPool1d kernelSize stride padding False True input

-- | Applies a 1D adaptive average pooling over an input signal composed of several input planes.
adaptiveAvgPool1d
  :: Int -- outputSize
  -> Tensor -- ^ input
  -> Tensor -- ^ output
adaptiveAvgPool1d outputSize input = unsafePerformIO
  $ cast2 ATen.adaptive_avg_pool1d_tl input outputSize

-- | Applies a 2D adaptive average pooling over an input signal composed of several input planes.
adaptiveAvgPool2d 
 :: (Int,Int) -- ^ output size (Height * Width)
 -> Tensor -- ^ input 
 -> Tensor -- ^ output
<<<<<<< HEAD
adaptiveAvgPool2d (outputSize0, outputSize1) input = 
    unsafePerformIO $ (cast2 ATen.adaptive_avg_pool2d_tl) 
        input 
        ([outputSize0, outputSize1] :: [Int])
=======
adaptiveAvgPool2d _output_size _self = unsafePerformIO $ (cast2 ATen.adaptive_avg_pool2d_tl) _self _output_size
>>>>>>> 768d9e35

-- | Applies a 3D adaptive average pooling over an input signal composed of several input planes.
adaptiveAvgPool3d 
 :: (Int,Int,Int) -- ^ output size (Depth * Height * Width)
 -> Tensor -- ^ input
 -> Tensor -- ^ output
adaptiveAvgPool3d _output_size _self = unsafePerformIO $ (cast2 ATen.adaptive_avg_pool3d_tl) _self _output_size

-- | Computes the bitwise NOT of the given input tensor. The input tensor must be of integral or Boolean types. For bool tensors, it computes the logical NOT.
bitwiseNot 
    :: Tensor -- ^ input
    -> Tensor -- ^ output
bitwiseNot input = unsafePerformIO $ cast1 ATen.bitwise_not_t input

-- | Concatenates the given sequence of seq tensors in the given dimension. All tensors must either have the same shape (except in the concatenating dimension) or be empty.
cat
  :: Int -- ^ dimension 
  -> [Tensor] -- ^ list of tensors to concatenate
  -> Tensor -- ^ output tensor
cat dim tensors = unsafePerformIO $ cast2 ATen.cat_ll tensors dim

-- | Splits a tensor into a specific number of chunks.
-- Last chunk will be smaller if the tensor size along the given dimension dim is not divisible by chunks.
chunk
  :: Int -- ^ chunks
  -> Int -- ^ dim
  -> Tensor -- ^ input tensor
  -> [Tensor] -- ^ output list of tensors
chunk chunks dim input = unsafePerformIO
  $ cast3 ATen.chunk_tll input chunks dim

-- | Clamp all elements in input into the range [ min, max ] and return a resulting tensor.
clamp
  :: Float -- ^ minimum value
  -> Float -- ^ maximum value
  -> Tensor -- ^ input
  -> Tensor -- ^ output
clamp min max input = unsafePerformIO $ cast3 ATen.clamp_tss input min max

-- | Clamps all elements in input to be smaller or equal max.
clampMax
  :: Float -- ^ maximum value
  -> Tensor -- ^ input
  -> Tensor -- ^ output
clampMax max input = unsafePerformIO $ cast2 ATen.clamp_max_ts input max

-- | Clamps all elements in input to be larger or equal min.
clampMin
  :: Float -- ^ minimum value
  -> Tensor -- ^ input
  -> Tensor -- ^ output
clampMin min input = unsafePerformIO $ cast2 ATen.clamp_min_ts input min

cudnnIsAcceptable
  :: Tensor -- ^ input 
  -> Bool -- ^ output
cudnnIsAcceptable input =
  unsafePerformIO $ cast1 ATen.cudnn_is_acceptable_t input

-- | Pads the input tensor boundaries with a constant value.
constantPadNd1d
  :: [Int] -- ^ list of padding per dimension
  -> Float -- ^ value
  -> Tensor -- ^ input
  -> Tensor -- ^ ouptut
constantPadNd1d padding value input = unsafePerformIO $ cast3
  ATen.constant_pad_nd_tls
  input
  padding
  value

-- | Applies a 1D convolution over an input signal composed of several input planes.
conv1d
  :: Tensor -- ^ weight
  -> Tensor -- ^ bias
  -> Int -- ^ stride
  -> Int -- ^ padding
  -> Int -- ^ dilation
  -> Int -- ^ groups
  -> Tensor -- ^ input
  -> Tensor -- ^ output
conv1d weight bias stride padding dilation groups input =
    unsafePerformIO $ (cast7 ATen.conv1d_tttllll)
        input
        weight
        bias
        stride
        padding
        dilation
        groups

conv1d' weight bias stride padding input = conv1d weight bias stride padding 1 1 input

-- | Applies a 2D convolution over an input signal composed of several input planes.
conv2d
  :: Tensor -- ^ weight
  -> Tensor -- ^ bias
  -> (Int, Int) -- ^ strides
  -> (Int, Int) -- ^ padding
  -> (Int, Int) -- ^ dilation
  -> Int -- ^ groups
  -> Tensor -- ^ input
  -> Tensor -- ^ output
conv2d weight bias (stride0, stride1) (padding0, padding1) (dilation0, dilation1) groups input =
    unsafePerformIO $ (cast7 ATen.conv2d_tttllll)
        input
        weight
        bias
        ([stride0, stride1] :: [Int])
        ([padding0, padding1] :: [Int])
        ([dilation0, dilation1] :: [Int])
        groups

conv2d'
  :: Tensor -- ^ weight
  -> Tensor -- ^ bias
  -> (Int, Int) -- ^ strides
  -> (Int, Int) -- ^ padding
  -> Tensor -- ^ input
  -> Tensor -- ^ output
conv2d' weight bias stride padding input = 
    conv2d weight bias stride padding
        (1, 1) -- dilation
        (1 :: Int) -- groups
        input

-- | This function returns the solution to the system of linear equations represented by AX = BAX=B and the LU factorization of A, in order as a namedtuple solution, LU.
-- LU contains L and U factors for LU factorization of A
solve 
    :: Tensor -- ^ input matrix
    -> Tensor -- ^ input square matrix
    -> (Tensor,Tensor) -- ^ output tuple with solution and LU
solve b a = unsafePerformIO $ (cast2 ATen.solve_tt) b a

-- | Solves a linear system of equations with a positive semidefinite matrix to be inverted given its Cholesky factor matrix uu .
choleskyInverse
    :: Tri -- ^ upper or lower triangle
    -> Tensor -- ^ input
    -> Tensor -- ^ solution
choleskyInverse upper t = unsafePerformIO $ (cast2 ATen.cholesky_inverse_tb) t boolUpper
  where boolUpper = isUpper upper

-- pstrf :: Bool -> Double -> Tensor -> (Tensor, Tensor)
-- pstrf upper tol t = unsafePerformIO $ (cast3 ATen.pstrf_tbs) t upper tol

-- qr :: Tensor -> (Tensor, Tensor)
-- qr t = unsafePerformIO $ (cast1 ATen.qr_t) t

-- | This is a low-level function for calling LAPACK directly. This function returns a namedtuple (a, tau) as defined in LAPACK documentation for geqrf.
geqrf 
    :: Tensor -- ^ input
    -> (Tensor, Tensor) -- ^ a, tau output matrices (see https://software.intel.com/en-us/node/521004)
geqrf t = unsafePerformIO $ (cast1 ATen.geqrf_t) t


-- | Computes the orthogonal matrix Q of a QR factorization, from the @(input, input2)@ tuple returned by 'geqrf' function.
-- This directly calls the underlying LAPACK function @?orgqr@. See LAPACK documentation for @orgqr@ for further details.
orgqr 
 :: Tensor -- ^ the @a@ from @geqrf@ function
 -> Tensor -- ^ the @tau@ from @geqrf@ function
 -> Tensor -- ^ output
orgqr b a = unsafePerformIO $ (cast2 ATen.orgqr_tt) b a

-- | Returns a new tensor with the signs of the elements of @input@
sign 
    :: Tensor -- ^ input
    -> Tensor -- ^ output
sign t = unsafePerformIO $ (cast1 ATen.sign_t) t

-- | Returns a tensor that is a transposed version of @input@. The given dimensions @dim0@ and @dim1@ are swapped.
transpose 
 :: Int -- ^ dim1
 -> Int -- ^ dim2
 -> Tensor -- ^ input
 -> Tensor -- ^ output
transpose a b t = unsafePerformIO $ (cast3 ATen.transpose_tll) t a b

-- | transpose special case for a 2D tensor
transpose2D 
    :: Tensor -- ^ input
    -> Tensor -- ^ output
transpose2D = transpose 0 1


-- | Returns a tensor with the elements of input as the diagonal.
-- The second argument controls which diagonal to consider:
--        If Int = 0, it is the main diagonal.
--        If Int > 0, it is above the main diagonal.
--        If Int < 0, it is below the main diagonal.

diag
    ::  Int -- ^ diagonal
    ->  Tensor -- ^ input
    ->  Tensor -- ^ output
diag index t = unsafePerformIO $ (cast2 ATen.tensor_diag_l) t index

-- | Returns True if all elements in the tensor are True, False otherwise.
all
 :: Tensor -- ^ input
 -> Bool -- ^ output
all t = toInt (unsafePerformIO $ (cast1 ATen.all_t) t) == 1

-- | Returns True if any elements in the tensor are True, False otherwise.
any
 :: Tensor -- ^ input
 -> Bool -- ^ output
any t = toInt (unsafePerformIO $ (cast1 ATen.any_t) t) == 1


-- | Returns True if all elements in each row of the tensor in the given dimension dim are True, False otherwise.
-- If keepdim is True, the output tensor is of the same size as input except in the dimension dim where it is of size 1. Otherwise, dim is squeezed, resulting in the output tensor having 1 fewer dimension than input.  
allDim 
 :: Int -- ^ dimension
 -> Bool -- ^ boolean corresponding to keepdim
 -> Tensor -- ^ input
 -> Tensor -- ^ output
allDim dim keepdim t = unsafePerformIO $ (cast3 ATen.all_tlb) t dim keepdim

-- | Returns True if any elements in each row of the tensor in the given dimension dim are True, False otherwise.
-- If keepdim is True, the output tensor is of the same size as input except in the dimension dim where it is of size 1. Otherwise, dim is squeezed, resulting in the output tensor having 1 fewer dimension than input.
anyDim 
 :: Int -- ^ dimension 
 -> Bool -- ^ boolean corresponding to keepdim
 -> Tensor -- ^ input 
 -> Tensor -- output
anyDim dim keepdim t = unsafePerformIO $ (cast3 ATen.any_tlb) t dim keepdim

-- | Permute the dimensions of this tensor.
permute 
 :: [Int] -- ^ list corresponding to ordering of dimensions to permute with 
 -> Tensor -- ^ input
 -> Tensor -- output
permute dims t = unsafePerformIO $ (cast2 ATen.tensor_permute_l) t dims

-- | expand
-- TODO: figure out what the `implicit` boolean value does
expand
  :: Tensor -- ^ input
  -> Bool -- ^ some boolean value with unknown function
  -> [Int] -- ^ the desired expanded size
  -> Tensor -- ^ output
expand t someBool dims = unsafePerformIO $ (cast3 ATen.tensor_expand_lb) t dims someBool

-- flatten :: Tensor -> Int -> Int -> Tensor
-- flatten input start_dim end_dim = unsafePerformIO $ (cast3 ATen.flatten_tll) input start_dim end_dim

-- | flattenAll
flattenAll
  :: Tensor -- ^ input
  -> Tensor -- ^ output
flattenAll t =
  unsafePerformIO $ (cast3 ATen.flatten_tll) t (0 :: Int) (-1 :: Int)<|MERGE_RESOLUTION|>--- conflicted
+++ resolved
@@ -695,14 +695,10 @@
  :: (Int,Int) -- ^ output size (Height * Width)
  -> Tensor -- ^ input 
  -> Tensor -- ^ output
-<<<<<<< HEAD
 adaptiveAvgPool2d (outputSize0, outputSize1) input = 
     unsafePerformIO $ (cast2 ATen.adaptive_avg_pool2d_tl) 
         input 
         ([outputSize0, outputSize1] :: [Int])
-=======
-adaptiveAvgPool2d _output_size _self = unsafePerformIO $ (cast2 ATen.adaptive_avg_pool2d_tl) _self _output_size
->>>>>>> 768d9e35
 
 -- | Applies a 3D adaptive average pooling over an input signal composed of several input planes.
 adaptiveAvgPool3d 
