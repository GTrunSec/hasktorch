--- conflicted
+++ resolved
@@ -238,7 +238,6 @@
  -> Tensor -- ^ output
 matmul a b = unsafePerformIO $ (cast2 ATen.matmul_tt) a b
 
-<<<<<<< HEAD
 embedding 
     :: Bool -- ^ whether or not to scale the gradient by the frequencies
     -> Bool -- ^ whether or not the embedding is sparse
@@ -250,11 +249,7 @@
     unsafePerformIO $ (cast5 ATen.embedding_ttlbb)
         weights indices paddingIdx scaleByGradFreq sparse
 
--- | erf
--- Computes the error function of each element
-=======
 -- | Computes the error function of each element
->>>>>>> dc0d3397
 erf 
     :: Tensor -- ^ input
     -> Tensor -- ^ output
