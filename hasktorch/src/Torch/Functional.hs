--- conflicted
+++ resolved
@@ -888,51 +888,28 @@
 
 -- | Returns True if all elements in each row of the tensor in the given dimension dim are True, False otherwise.
 -- If keepdim is True, the output tensor is of the same size as input except in the dimension dim where it is of size 1. Otherwise, dim is squeezed, resulting in the output tensor having 1 fewer dimension than input.  
-<<<<<<< HEAD
-all' 
+allDim 
  :: Int -- ^ dimension
-=======
-allDim 
- :: Tensor -- ^ input
- -> Int -- ^ dimension
->>>>>>> f0fb0ad8
  -> Bool -- ^ boolean corresponding to keepdim
  -> Tensor -- ^ input
  -> Tensor -- ^ output
-<<<<<<< HEAD
-all' dim keepdim t = unsafePerformIO $ (cast3 ATen.all_tlb) t dim keepdim
-
--- | Returns True if any elements in each row of the tensor in the given dimension dim are True, False otherwise.
--- If keepdim is True, the output tensor is of the same size as input except in the dimension dim where it is of size 1. Otherwise, dim is squeezed, resulting in the output tensor having 1 fewer dimension than input.
-any' 
- :: Int -- ^ dimension 
-=======
-allDim t dim keepdim = unsafePerformIO $ (cast3 ATen.all_tlb) t dim keepdim
+allDim dim keepdim t = unsafePerformIO $ (cast3 ATen.all_tlb) t dim keepdim
 
 -- | Returns True if any elements in each row of the tensor in the given dimension dim are True, False otherwise.
 -- If keepdim is True, the output tensor is of the same size as input except in the dimension dim where it is of size 1. Otherwise, dim is squeezed, resulting in the output tensor having 1 fewer dimension than input.
 anyDim 
- :: Tensor -- ^ input 
- -> Int -- ^ dimension 
->>>>>>> f0fb0ad8
+ :: Int -- ^ dimension 
  -> Bool -- ^ boolean corresponding to keepdim
  -> Tensor -- ^ input 
  -> Tensor -- output
-<<<<<<< HEAD
-any' dim keepdim t = unsafePerformIO $ (cast3 ATen.any_tlb) t dim keepdim
-=======
-anyDim t dim keepdim = unsafePerformIO $ (cast3 ATen.any_tlb) t dim keepdim
->>>>>>> f0fb0ad8
+anyDim dim keepdim t = unsafePerformIO $ (cast3 ATen.any_tlb) t dim keepdim
 
 -- | Permute the dimensions of this tensor.
 permute 
  :: [Int] -- ^ list corresponding to ordering of dimensions to permute with 
  -> Tensor -- ^ input
  -> Tensor -- output
-<<<<<<< HEAD
 permute dims t = unsafePerformIO $ (cast2 ATen.tensor_permute_l) t dims
-=======
-permute t dims = unsafePerformIO $ (cast2 ATen.tensor_permute_l) t dims
 
 -- | expand
 -- TODO: figure out what the `implicit` boolean value does
@@ -951,5 +928,4 @@
   :: Tensor -- ^ input
   -> Tensor -- ^ output
 flattenAll t =
-  unsafePerformIO $ (cast3 ATen.flatten_tll) t (0 :: Int) (-1 :: Int)
->>>>>>> f0fb0ad8
+  unsafePerformIO $ (cast3 ATen.flatten_tll) t (0 :: Int) (-1 :: Int)