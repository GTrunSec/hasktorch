--- conflicted
+++ resolved
@@ -2943,44 +2943,44 @@
 -- combinations :: Tensor device dtype shape -> Int -> Bool -> Tensor device dtype shape
 -- combinations _input _r _with_replacement = unsafePerformIO $ (cast3 ATen.combinations_tlb) _input _r _with_replacement
 
--- | lstmCell
--- >>> dtype &&& shape $ fst $ lstmCell (ones :: CPUTensor 'D.Float '[12,2]) (ones :: CPUTensor 'D.Float '[12,3]) (ones :: CPUTensor 'D.Float '[12]) (ones :: CPUTensor 'D.Float '[12]) ((ones :: CPUTensor 'D.Float '[2,3]), (ones :: CPUTensor 'D.Float '[2,3])) (ones :: CPUTensor 'D.Float '[2,2])
--- (Float,[2,3])
-<<<<<<< HEAD
-lstm_cell :: forall dtype batchSize inputDim hiddenSize . 
-  Tensor dtype '[batchSize, inputDim] 
-  -> (Tensor dtype '[batchSize, hiddenSize], Tensor dtype '[batchSize, hiddenSize])
-  -> Tensor dtype '[4 * hiddenSize, inputDim] 
-  -> Tensor dtype '[4 * hiddenSize, hiddenSize] 
-  -> Tensor dtype '[4 * hiddenSize] 
-  -> Tensor dtype '[4 * hiddenSize]  
-  -> (Tensor dtype '[batchSize, hiddenSize],Tensor dtype '[batchSize, hiddenSize])
-lstm_cell _input (_cc, _hc) _w_ih _w_hh _b_ih _b_hh = unsafePerformIO $ (cast6 ATen.lstm_cell_tltttt) _input _hx _w_ih _w_hh _b_ih _b_hh
-  where 
-    _hx = [_cc, _hc] :: [Tensor dtype '[batchSize, hiddenSize]]
-
-
 -- | lstm
 -- Parameters for this ATen function are non-trivially provided.  See the
 -- `Typed.NN.LSTM` module for doctests.
 --
 lstm
-  :: forall numLayers numDirections dtype seqLen batchSize inputDim hiddenSize
+  :: forall
+       numLayers
+       numDirections
+       dtype
+       seqLen
+       batchSize
+       inputDim
+       hiddenSize
+       device
    . (KnownNat numLayers, KnownNat numDirections, KnownNat hiddenSize)
-  => Tensor dtype '[seqLen, batchSize, inputDim]
-  -> ( Tensor dtype '[numLayers * numDirections, batchSize, hiddenSize]
-     , Tensor dtype '[numLayers * numDirections, batchSize, hiddenSize]
+  => Tensor device dtype '[seqLen, batchSize, inputDim]
+  -> ( Tensor
+         device
+         dtype
+         '[numLayers * numDirections, batchSize, hiddenSize]
+     , Tensor
+         device
+         dtype
+         '[numLayers * numDirections, batchSize, hiddenSize]
      )
   -> [D.Tensor]
   -> Double
   -> Bool
   -> ( Tensor
+         device
          dtype
          '[seqLen, batchSize, hiddenSize * numDirections]
      , Tensor
+         device
          dtype
          '[numLayers * numDirections, batchSize, hiddenSize]
      , Tensor
+         device
          dtype
          '[numLayers * numDirections, batchSize, hiddenSize]
      )
@@ -2997,6 +2997,7 @@
  where
   _hx =
     [_cc, _hc] :: [ Tensor
+          device
           dtype
           '[numLayers * numDirections, batchSize, hiddenSize]
       ]
@@ -3008,7 +3009,6 @@
     _ -> error "lstm: numDirections must be 1 or 2!"
 
 -- gru_cell :: Tensor dtype shape -> Tensor dtype shape -> Tensor dtype shape -> Tensor dtype shape -> Tensor dtype shape -> Tensor dtype shape -> Tensor dtype shape
-=======
 lstmCell
   :: forall inputDim hiddenSize batchSize dtype device 
    . Tensor device dtype '[4 * hiddenSize, inputDim]
@@ -3028,7 +3028,6 @@
   where _hx = [_cc, _hc] :: [Tensor device dtype '[batchSize, hiddenSize]]
 
 -- gru_cell :: Tensor device dtype shape -> Tensor device dtype shape -> Tensor device dtype shape -> Tensor device dtype shape -> Tensor device dtype shape -> Tensor device dtype shape -> Tensor device dtype shape
->>>>>>> 28144a39
 -- gru_cell _input _hx _w_ih _w_hh _b_ih _b_hh = unsafePerformIO $ (cast6 ATen.gru_cell_tttttt) _input _hx _w_ih _w_hh _b_ih _b_hh
 
 -- rnn_tanh_cell :: Tensor device dtype shape -> Tensor device dtype shape -> Tensor device dtype shape -> Tensor device dtype shape -> Tensor device dtype shape -> Tensor device dtype shape -> Tensor device dtype shape
