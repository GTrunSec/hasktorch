--- conflicted
+++ resolved
@@ -3755,15 +3755,9 @@
     _ -> UnsafeMkTensor out
    where
     t'      = [1, foldl (*) h t]
-<<<<<<< HEAD
     input'  = D.reshape (natValI @n : natValI @c : t') (toDynamic prediction)
     target' = D.reshape (natValI @n : t') (toDynamic target)
     out     = unsafePerformIO $ cast5 ATen.nll_loss2d_tttll
-=======
-    input'  = D.reshape (toDynamic prediction) (natValI @n : natValI @c : t')
-    target' = D.reshape (toDynamic target) (natValI @n : t')
-    out     = unsafePerformIO $ ATen.cast5 ATen.Managed.nll_loss2d_tttll
->>>>>>> 00f0ef01
                                       input'
                                       target'
                                       weight
