--- conflicted
+++ resolved
@@ -166,8 +166,6 @@
     let input = 3 * ones' [3]
         output = softShrink 1 input
     (toDouble $ select output 0 0) `shouldBe` (2.0)
-<<<<<<< HEAD
-=======
   it "stack" $ do
     let x = ones' [4,3]
         y = ones' [4,3]
@@ -191,5 +189,3 @@
     let x = asTensor([[1,2,3],[4,5,6],[7,8,9],[10,11,12]]::[[Float]])
         output = unsqueeze (Dim 0) x
     (shape output) `shouldBe` ([1,4,3])      
-
->>>>>>> 3d96897f
