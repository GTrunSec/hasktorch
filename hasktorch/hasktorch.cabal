--- conflicted
+++ resolved
@@ -28,11 +28,8 @@
                     , Torch.Typed.Native
                     , Torch.Typed.NN
                     , Torch.Typed.NN.Recurrent.Cell.LSTM
-<<<<<<< HEAD
                     , Torch.Typed.NN.Recurrent.LSTM
-=======
                     , Torch.Typed.Tensor
->>>>>>> 28144a39
                     , Torch.NN
                     , Torch.Scalar
                     , Torch.Backend
