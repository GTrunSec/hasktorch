name:                hasktorch
version:             0.2.0.0
synopsis:            initial implementation for hasktorch based on libtorch
-- description:
homepage:            https://github.com/hasktorch/hasktorch#readme
license:             BSD3
author:              Austin Huang
maintainer:          hasktorch@gmail.com
copyright:           2019 Austin Huang
category:            Codegen
build-type:          Custom
cabal-version:       1.24

custom-setup
  setup-depends:
      base >= 4.9 && < 5
    , Cabal
    , cabal-doctest >=1.0.6 && <1.1

Flag disable-doctest
 Description: Disable doctest. ToDo: This flag is to avoid relocation-error of ghci for macos.
 Default:     False
 Manual:      True

library
 exposed-modules:     Torch
                    , Torch.Tensor
                    , Torch.TensorOptions
                    , Torch.DType
                    , Torch.Device
                    , Torch.TensorFactories
                    , Torch.Functional
                    , Torch.Functional.Internal
                    , Torch.Initializers
                    , Torch.Autograd
                    , Torch.Optim
                    , Torch.Optim.Internal
                    , Torch.Vision
                    , Torch.NN
                    , Torch.NN.Recurrent.Cell.Elman
                    , Torch.NN.Recurrent.Cell.GRU
                    , Torch.NN.Recurrent.Cell.LSTM
                    , Torch.Scalar
                    , Torch.Backend
                    , Torch.Layout
                    , Torch.Cast
                    , Torch.Dimname
                    , Torch.Serialize
                    , Torch.Random
                    , Torch.Script
                    , Torch.HList
                    , Torch.Typed
                    , Torch.Typed.Aux
                    , Torch.Typed.Factories
                    , Torch.Typed.Functional
                    , Torch.Typed.NN
                    , Torch.Typed.NN.Convolution
                    , Torch.Typed.NN.Normalization
                    , Torch.Typed.NN.Recurrent
                    , Torch.Typed.NN.Recurrent.Aux
                    , Torch.Typed.NN.Recurrent.Cell.LSTM
                    , Torch.Typed.NN.Recurrent.Cell.GRU
                    , Torch.Typed.NN.Recurrent.LSTM
                    , Torch.Typed.NN.Recurrent.GRU
                    , Torch.Typed.NN.Transformer
                    , Torch.Typed.NN.Linear
                    , Torch.Typed.NN.Dropout
                    , Torch.Typed.NN.Sparse
                    , Torch.Typed.NN.DataParallel
                    , Torch.Typed.Tensor
                    , Torch.Typed.Parameter
                    , Torch.Typed.Device
                    , Torch.Typed.DType
                    , Torch.Typed.Autograd
                    , Torch.Typed.Optim
                    , Torch.Typed.Serialize
                    , Torch.Typed.Vision
                    , Torch.Distributions.Constraints
                    , Torch.Distributions.Distribution
                    , Torch.Distributions.Bernoulli
                    , Torch.Distributions.Categorical
                    , Torch.Data.Pipeline
                    , Torch.Data.StreamedPipeline
                    , Torch.Data.Internal
                    , Torch.Data.Dataset
                    , Torch.Data.CsvDataset
 other-modules:       Paths_hasktorch
 hs-source-dirs:      src
 default-language:    Haskell2010
 ghc-options:         -fplugin GHC.TypeLits.Normalise -fplugin GHC.TypeLits.KnownNat.Solver -fplugin GHC.TypeLits.Extra.Solver -fconstraint-solver-iterations=0
 build-depends:       async
                    , base >= 4.7 && < 5
                    , libtorch-ffi == 1.6.*
                    , finite-typelits
                    , ghc-typelits-extra
                    , ghc-typelits-knownnat
                    , ghc-typelits-natnormalise
                    , mtl
                    , safe-exceptions
                    , random
                    , reflection
                    , singletons
                    , stm
                    , JuicyPixels
                    , vector
                    , bytestring
                    , safe-exceptions
                    , zlib >= 0.6
                    , pipes
                    , pipes-group
                    , pipes-concurrency
                    , pipes-safe
                    , pipes-bytestring
                    , pipes-csv
                    , lens-family-core
                    , cassava
                    , lifted-async
                    , monad-control
                    , foldl
                    , transformers-base
                    , array
<<<<<<< HEAD
                    , inline-c
                    , data-default-class
=======
                    , containers
                    , inline-c

>>>>>>> 75afb5bc
 default-extensions:  Strict
                    , StrictData

test-suite spec
  type:               exitcode-stdio-1.0
  hs-source-dirs:     test
  main-is:            Spec.hs
  other-modules:      FactorySpec
                    , FunctionalSpec
                    , GradSpec
                    , InitializerSpec
                    , OptimSpec
                    , SparseSpec
                    , ScriptSpec
                    , TensorSpec
                    , NNSpec
                    , DimnameSpec
                    , PipelineSpec
                    , Torch.Typed.AuxSpec
                    , Torch.Typed.TensorSpec0
                    , Torch.Typed.TensorSpec1
                    , Torch.Typed.FactoriesSpec
                    , Torch.Typed.FunctionalSpec0
                    , Torch.Typed.FunctionalSpec1
                    , Torch.Typed.FunctionalSpec2
                    , Torch.Typed.AutogradSpec
                    , Torch.Typed.OptimSpec
                    , Torch.Typed.NNSpec
                    , Torch.Typed.NN.Recurrent.LSTMSpec
                    , Torch.Typed.NN.Recurrent.GRUSpec
                    , Torch.Typed.NN.Recurrent.Cell.LSTMSpec
                    , Torch.Typed.NN.Recurrent.Cell.GRUSpec
                    , Torch.Typed.NN.TransformerSpec
                    , Torch.Typed.VisionSpec
                    , SerializeSpec
                    , RandomSpec
                    , VisionSpec
                    , Torch.Distributions.ConstraintsSpec
                    , Torch.Distributions.BernoulliSpec
                    , Torch.Distributions.CategoricalSpec
  default-language: Haskell2010
  ghc-options:         -fplugin GHC.TypeLits.Normalise -fplugin GHC.TypeLits.KnownNat.Solver -fplugin GHC.TypeLits.Extra.Solver -fconstraint-solver-iterations=0
  build-depends:      base >= 4.7 && < 5
                    , ghc-typelits-extra
                    , ghc-typelits-knownnat
                    , ghc-typelits-natnormalise
                    , hasktorch
                    , hspec
                    , libtorch-ffi
                    , mtl
                    , reflection
                    , safe-exceptions
                    , QuickCheck
                    , directory
                    , JuicyPixels
                    , inline-c-cpp
                    , async
                    , pipes
                    , random

  build-tool-depends:  hspec-discover:hspec-discover

test-suite doctests
  if os(darwin) || flag(disable-doctest)
    Buildable: False
  else
    Buildable: True
  type:               exitcode-stdio-1.0
  hs-source-dirs:     test
  main-is:            doctests.hs
  ghc-options:        -Wall -threaded -fplugin GHC.TypeLits.Normalise -fplugin GHC.TypeLits.KnownNat.Solver -fplugin GHC.TypeLits.Extra.Solver -fconstraint-solver-iterations=0
  default-language:   Haskell2010
  build-depends:      doctest >=0.16.0.1 && <0.17
                    , async
                    , base >= 4.7 && < 5
                    , libtorch-ffi == 1.6.*
                    , finite-typelits
                    , ghc-typelits-extra
                    , ghc-typelits-knownnat
                    , ghc-typelits-natnormalise
                    , mtl
                    , safe-exceptions
                    , random
                    , reflection
                    , singletons
                    , stm
                    , JuicyPixels
                    , vector
                    , bytestring
                    , safe-exceptions
                    , zlib >= 0.6
                    , inline-c
                    , hasktorch<|MERGE_RESOLUTION|>--- conflicted
+++ resolved
@@ -119,14 +119,10 @@
                     , foldl
                     , transformers-base
                     , array
-<<<<<<< HEAD
-                    , inline-c
                     , data-default-class
-=======
                     , containers
                     , inline-c
 
->>>>>>> 75afb5bc
  default-extensions:  Strict
                     , StrictData
 
