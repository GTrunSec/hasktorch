--- conflicted
+++ resolved
@@ -64,14 +64,11 @@
                     , TensorSpec
                     , NNSpec
                     , DimnameSpec
-<<<<<<< HEAD
                     , Torch.Typed.AuxSpec
                     , Torch.Typed.TensorSpec
                     , Torch.Typed.FactoriesSpec
                     , Torch.Typed.NativeSpec
-=======
                     , SerializeSpec
->>>>>>> 1166a092
   default-language: Haskell2010
   build-depends:      base >= 4.7 && < 5
                     , hasktorch
@@ -80,12 +77,9 @@
                     , libtorch-ffi
                     , mtl
                     , reflection
-<<<<<<< HEAD
                     , safe-exceptions
                     , QuickCheck
-=======
                     , directory
->>>>>>> 1166a092
 
 test-suite doctests
   type:               exitcode-stdio-1.0
