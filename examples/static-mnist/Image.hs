--- conflicted
+++ resolved
@@ -4,24 +4,11 @@
 
 module Image where
 
-<<<<<<< HEAD
-import           Data.Int
-import           Data.Word
-import qualified Codec.Compression.GZip        as GZip
-import qualified Data.ByteString               as BS
-import qualified Data.ByteString.Lazy          as BS.Lazy
-
--- Torch deps
-
-import           GHC.TypeLits
-
-=======
 import qualified Codec.Compression.GZip        as GZip
 import qualified Data.ByteString               as BS
 import qualified Data.ByteString.Lazy          as BS.Lazy
 import           GHC.TypeLits
 
->>>>>>> 7782ffb7
 import           Torch.Static
 import           Torch.Static.Native
 import qualified Torch.DType                   as D
@@ -90,4 +77,4 @@
     <$> BS.readFile (path <> "/" <> "t10k-images-idx3-ubyte.gz")
   testLabelsBS <- decompress'
     <$> BS.readFile (path <> "/" <> "t10k-labels-idx1-ubyte.gz")
-  return (MnistData imagesBS labelsBS, MnistData testImagesBS testLabelsBS)+  return (MnistData imagesBS labelsBS, MnistData testImagesBS testLabelsBS)
