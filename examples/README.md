# Examples

## Dynamic Tensor Examples

These examples do not attempt to type-check tensor dimensions.

- gaussian_process - basic gaussian process implementation
- minimal-text-example - "hello" string test of `rnn` modules, uses `rnn` as dependency
- optimizers - experimental implementation of optimizers - gradient descent, gradient descent w/ momentum, adam, applied to optimization test functions
- regression - linear regression
- rnn - prototype implementations of Elman, LSTM, and GRU layers
- serialization - test serialization / deserialization of model state
- xor_mlp - an XOR multilayer perceptron
- vae - variational autoencoder

## Typed Tensor Examples

Some examples demonstrate typed tensor functionality. 

- static-xor-mlp - an XOR multilayer perceptron
- static-cnn - a convolutional neural network
<<<<<<< HEAD
- static-transformer - transformer with attention implementation

## Running the XOR MLP Example

The following steps should run the xor mlp example, assumes hasktorch has only been cloned but dependencies have not been pulled yet.

Starting at the top-level directory of the project, go to the deps directory and run the `get-deps.sh` shell script to retrieve project dependencies:

```
pushd deps
# For CPU
./get-deps.sh
# For CUDA-9
# ./get-deps.sh -a cu92
# For CUDA-10
# ./get-deps.sh -a cu101
popd
```

Set shared library environment variables:

```
source setenv
```

Build all examples:

```
stack build examples
```

Run the xor example:

```
stack run xor_mlp
```
=======
- static-transformer - transformer with attention implementation
>>>>>>> 46d2c61b
<|MERGE_RESOLUTION|>--- conflicted
+++ resolved
@@ -19,43 +19,4 @@
 
 - static-xor-mlp - an XOR multilayer perceptron
 - static-cnn - a convolutional neural network
-<<<<<<< HEAD
-- static-transformer - transformer with attention implementation
-
-## Running the XOR MLP Example
-
-The following steps should run the xor mlp example, assumes hasktorch has only been cloned but dependencies have not been pulled yet.
-
-Starting at the top-level directory of the project, go to the deps directory and run the `get-deps.sh` shell script to retrieve project dependencies:
-
-```
-pushd deps
-# For CPU
-./get-deps.sh
-# For CUDA-9
-# ./get-deps.sh -a cu92
-# For CUDA-10
-# ./get-deps.sh -a cu101
-popd
-```
-
-Set shared library environment variables:
-
-```
-source setenv
-```
-
-Build all examples:
-
-```
-stack build examples
-```
-
-Run the xor example:
-
-```
-stack run xor_mlp
-```
-=======
-- static-transformer - transformer with attention implementation
->>>>>>> 46d2c61b
+- static-transformer - transformer with attention implementation