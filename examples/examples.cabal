--- conflicted
+++ resolved
@@ -147,24 +147,23 @@
                      , hasktorch
                      , mtl >= 2.2.2
 
-<<<<<<< HEAD
 executable initializers
   hs-source-dirs:      initializers
-=======
-executable image-processing
-  hs-source-dirs:      image-processing
->>>>>>> 4a761c4f
   main-is:             Main.hs
   default-language:    Haskell2010
   ghc-options:         -fno-warn-partial-type-signatures
   build-depends:       base >= 4.7 && < 5
-<<<<<<< HEAD
                      , hasktorch
-=======
+
+executable image-processing
+  hs-source-dirs:      image-processing
+  main-is:             Main.hs
+  default-language:    Haskell2010
+  ghc-options:         -fno-warn-partial-type-signatures
+  build-depends:       base >= 4.7 && < 5
                      , hasktorch
                      , libtorch-ffi
                      , JuicyPixels
                      , vector
                      , bytestring
-                     , safe-exceptions
->>>>>>> 4a761c4f
+                     , safe-exceptions