cabal-version:       2.2
name:                examples
version:             0.2.0.0
synopsis:            examples for the new version of hasktorch
-- description:
homepage:            https://github.com/hasktorch/hasktorch#readme
license:             BSD-3-Clause
author:              Austin Huang
maintainer:          hasktorch@gmail.com
copyright:           2019 Austin Huang
category:            Codegen
build-type:          Simple

common config
  default-language:    Haskell2010
  ghc-options:         -fplugin GHC.TypeLits.Normalise -fplugin GHC.TypeLits.KnownNat.Solver -fplugin GHC.TypeLits.Extra.Solver -fconstraint-solver-iterations=0
  build-depends:       base >= 4.7 && < 5
                     , hasktorch
                    --  , ghc-typelits-extra >= 0.3.1
                    --  , ghc-typelits-knownnat >= 0.7
                    --  , ghc-typelits-natnormalise >= 0.7
                     , ghc-typelits-extra
                     , ghc-typelits-knownnat
                     , ghc-typelits-natnormalise
                     , mtl

executable xor-mlp
  import:              config
  hs-source-dirs:      xor-mlp
  main-is:             Main.hs

executable static-xor-mlp
  import:              config
  hs-source-dirs:      static-xor-mlp
  main-is:             Main.hs
  build-depends:       base >= 4.7 && < 5
                     , hasktorch
                     , mtl
                     , reflection
 
library static-mnist
  import:              config
  hs-source-dirs:      static-mnist
  ghc-options:         -fno-warn-partial-type-signatures
  exposed-modules:     Image
                     , Common
  build-depends:       bytestring >= 0.10.8
                     , zlib >= 0.6
                     , libtorch-ffi
                     , random >= 1.1

test-suite spec
  import:             config
  type:               exitcode-stdio-1.0
  hs-source-dirs:     test
  main-is:            Spec.hs
  other-modules:      ImageSpec
  build-depends:      base >= 4.7 && < 5
                    , hspec
                    , hspec-discover
                    , safe-exceptions
                    , QuickCheck
                    , mtl
                    , static-mnist

executable static-mnist-cnn
  import:              config
  hs-source-dirs:      static-mnist-cnn
  main-is:             Main.hs
  ghc-options:         -fno-warn-partial-type-signatures
  build-depends:       libtorch-ffi
                     , random >= 1.1
                     , safe-exceptions
                     , static-mnist

executable static-mnist-mlp
  import:              config
  hs-source-dirs:      static-mnist-mlp
  main-is:             Main.hs
  ghc-options:         -fno-warn-partial-type-signatures
  build-depends:       libtorch-ffi
                     , random >= 1.1
                     , safe-exceptions
                     , static-mnist

executable static-transformer
  import:              config
  hs-source-dirs:      static-transformer
  main-is:             Main.hs
  ghc-options:         -fno-warn-partial-type-signatures
  build-depends:       libtorch-ffi
                     , safe-exceptions

executable rnn
  import:              config
  hs-source-dirs:      rnn
  main-is:             Main.hs
  other-modules:       RecurrentLayer,
                       Elman,
                       LSTM,
                       GRU
  build-depends:       libtorch-ffi

executable minimal-text-example
  import:              config
  hs-source-dirs:      minimal-text-example,
                       rnn
  main-is:             Hello.hs
  other-modules:       RecurrentLayer,
                       Elman,
                       LSTM,
                       GRU
  build-depends:       libtorch-ffi

executable regression
  import:              config
  hs-source-dirs:      regression
  main-is:             Main.hs
  build-depends:       libtorch-ffi

executable gaussian-process
  import:              config
  hs-source-dirs:      gaussian-process
  main-is:             Main.hs
  ghc-options:         -fno-warn-partial-type-signatures

executable vae
  import:              config
  hs-source-dirs:      vae
  main-is:             Main.hs
  ghc-options:         -fno-warn-partial-type-signatures

executable serialization
  import:              config
  hs-source-dirs:      serialization
  main-is:             Main.hs
  ghc-options:         -fno-warn-partial-type-signatures
  build-depends:       bytestring
                     , serialise

executable optimizers
  hs-source-dirs:      optimizers
  main-is:             Main.hs
  other-modules:       TestFunctions
  default-language:    Haskell2010
  ghc-options:         -fno-warn-partial-type-signatures
  build-depends:       base >= 4.7 && < 5
                     , hasktorch
                     , mtl >= 2.2.2

executable image-processing
  hs-source-dirs:      image-processing
  main-is:             Main.hs
  default-language:    Haskell2010
  ghc-options:         -fno-warn-partial-type-signatures
  build-depends:       base >= 4.7 && < 5
                     , hasktorch

executable mnist-mlp
  import:              config
  hs-source-dirs:      mnist-mlp
  main-is:             Main.hs
  other-modules:       UntypedImage
  ghc-options:         -fno-warn-partial-type-signatures
  build-depends:       libtorch-ffi
                     , bytestring >= 0.10.8
                     , random >= 1.1
                     , safe-exceptions
                     , static-mnist

<<<<<<< HEAD
executable load-torchscript
  import:              config
  hs-source-dirs:      load-torchscript
  main-is:             Main.hs
  ghc-options:         -fno-warn-partial-type-signatures
  build-depends:       inline-c-cpp
                     , safe-exceptions
                     , unix
--  extra-libraries:     torchvision
--                     , random >= 1.1
--                     , safe-exceptions
--                     , static-mnist
                     
=======
executable matrix-factorization
  import:              config
  hs-source-dirs:      matrix-factorization
  main-is:             SparseRatingMatrix.hs
  other-modules:       MF
  ghc-options:         -fno-warn-partial-type-signatures
  build-depends:       base >= 4.7 && < 5
                     , hasktorch
                     , libtorch-ffi
>>>>>>> 2abe8976
<|MERGE_RESOLUTION|>--- conflicted
+++ resolved
@@ -168,7 +168,6 @@
                      , safe-exceptions
                      , static-mnist
 
-<<<<<<< HEAD
 executable load-torchscript
   import:              config
   hs-source-dirs:      load-torchscript
@@ -177,12 +176,7 @@
   build-depends:       inline-c-cpp
                      , safe-exceptions
                      , unix
---  extra-libraries:     torchvision
---                     , random >= 1.1
---                     , safe-exceptions
---                     , static-mnist
-                     
-=======
+
 executable matrix-factorization
   import:              config
   hs-source-dirs:      matrix-factorization
@@ -191,5 +185,4 @@
   ghc-options:         -fno-warn-partial-type-signatures
   build-depends:       base >= 4.7 && < 5
                      , hasktorch
-                     , libtorch-ffi
->>>>>>> 2abe8976
+                     , libtorch-ffi